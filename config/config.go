// Copyright © 2017 Aeneas Rekkas <aeneas+oss@aeneas.io>
//
// Licensed under the Apache License, Version 2.0 (the "License");
// you may not use this file except in compliance with the License.
// You may obtain a copy of the License at
//
//     http://www.apache.org/licenses/LICENSE-2.0
//
// Unless required by applicable law or agreed to in writing, software
// distributed under the License is distributed on an "AS IS" BASIS,
// WITHOUT WARRANTIES OR CONDITIONS OF ANY KIND, either express or implied.
// See the License for the specific language governing permissions and
// limitations under the License.

package config

import (
	"context"
	"crypto/sha256"
	"crypto/tls"
	"fmt"
	"io/ioutil"
	"net"
	"net/http"
	"net/url"
	"os"
	"strings"
	"time"

	"github.com/ory/fosite"
	foauth2 "github.com/ory/fosite/handler/oauth2"
	"github.com/ory/fosite/token/hmac"
	"github.com/ory/hydra/health"
	"github.com/ory/hydra/metrics"
	"github.com/ory/hydra/pkg"
	"github.com/ory/hydra/warden/group"
	"github.com/ory/ladon"
	lmem "github.com/ory/ladon/manager/memory"
	lsql "github.com/ory/ladon/manager/sql"
	"github.com/pkg/errors"
	"github.com/sirupsen/logrus"
	"github.com/spf13/cobra"
	"github.com/spf13/viper"
	"golang.org/x/oauth2"
	"golang.org/x/oauth2/clientcredentials"
	"gopkg.in/yaml.v2"
)

type Config struct {
	// These are used by client commands
	ClusterURL   string `mapstructure:"CLUSTER_URL" yaml:"cluster_url"`
	ClientID     string `mapstructure:"CLIENT_ID" yaml:"client_id,omitempty"`
	ClientSecret string `mapstructure:"CLIENT_SECRET" yaml:"client_secret,omitempty"`

	// These are used by the host command
<<<<<<< HEAD
	BindPort                        int    `mapstructure:"PORT" yaml:"-"`
	BindHost                        string `mapstructure:"HOST" yaml:"-"`
	Issuer                          string `mapstructure:"ISSUER" yaml:"-"`
	SystemSecret                    string `mapstructure:"SYSTEM_SECRET" yaml:"-"`
	DatabaseURL                     string `mapstructure:"DATABASE_URL" yaml:"-"`
	DatabasePlugin                  string `mapstructure:"DATABASE_PLUGIN" yaml:"-"`
	ConsentURL                      string `mapstructure:"CONSENT_URL" yaml:"-"`
	AllowTLSTermination             string `mapstructure:"HTTPS_ALLOW_TERMINATION_FROM" yaml:"-"`
	BCryptWorkFactor                int    `mapstructure:"BCRYPT_COST" yaml:"-"`
	AccessTokenLifespan             string `mapstructure:"ACCESS_TOKEN_LIFESPAN" yaml:"-"`
	ScopeStrategy                   string `mapstructure:"SCOPE_STRATEGY" yaml:"-"`
	AuthCodeLifespan                string `mapstructure:"AUTH_CODE_LIFESPAN" yaml:"-"`
	IDTokenLifespan                 string `mapstructure:"ID_TOKEN_LIFESPAN" yaml:"-"`
	ChallengeTokenLifespan          string `mapstructure:"CHALLENGE_TOKEN_LIFESPAN" yaml:"-"`
	CookieSecret                    string `mapstructure:"COOKIE_SECRET" yaml:"-"`
	LogLevel                        string `mapstructure:"LOG_LEVEL" yaml:"-"`
	LogFormat                       string `mapstructure:"LOG_FORMAT" yaml:"-"`
	AccessControlResourcePrefix     string `mapstructure:"RESOURCE_NAME_PREFIX" yaml:"-"`
	OpenIDDiscoveryClaimsSupported  string `mapstructure:"OIDC_DISCOVERY_CLAIMS_SUPPORTED" yaml:"-"`
	OpenIDDiscoveryScopesSupported  string `mapstructure:"OIDC_DISCOVERY_SCOPES_SUPPORTED" yaml:"-"`
	OpenIDDiscoveryUserinfoEndpoint string `mapstructure:"OIDC_DISCOVERY_USERINFO_ENDPOINT" yaml:"-"`
	ForceHTTP                       bool   `yaml:"-"`
	JWTParseTimeWindow 	   uint   `mapstructure:"JWT_PARSE_TIME_WINDOW" yaml:"-"`
=======
	BindPort                         int    `mapstructure:"PORT" yaml:"-"`
	BindHost                         string `mapstructure:"HOST" yaml:"-"`
	Issuer                           string `mapstructure:"ISSUER" yaml:"-"`
	SystemSecret                     string `mapstructure:"SYSTEM_SECRET" yaml:"-"`
	DatabaseURL                      string `mapstructure:"DATABASE_URL" yaml:"-"`
	DatabasePlugin                   string `mapstructure:"DATABASE_PLUGIN" yaml:"-"`
	ConsentURL                       string `mapstructure:"CONSENT_URL" yaml:"-"`
	AllowTLSTermination              string `mapstructure:"HTTPS_ALLOW_TERMINATION_FROM" yaml:"-"`
	BCryptWorkFactor                 int    `mapstructure:"BCRYPT_COST" yaml:"-"`
	AccessTokenLifespan              string `mapstructure:"ACCESS_TOKEN_LIFESPAN" yaml:"-"`
	ScopeStrategy                    string `mapstructure:"SCOPE_STRATEGY" yaml:"-"`
	AuthCodeLifespan                 string `mapstructure:"AUTH_CODE_LIFESPAN" yaml:"-"`
	IDTokenLifespan                  string `mapstructure:"ID_TOKEN_LIFESPAN" yaml:"-"`
	ChallengeTokenLifespan           string `mapstructure:"CHALLENGE_TOKEN_LIFESPAN" yaml:"-"`
	CookieSecret                     string `mapstructure:"COOKIE_SECRET" yaml:"-"`
	LogLevel                         string `mapstructure:"LOG_LEVEL" yaml:"-"`
	LogFormat                        string `mapstructure:"LOG_FORMAT" yaml:"-"`
	AccessControlResourcePrefix      string `mapstructure:"RESOURCE_NAME_PREFIX" yaml:"-"`
	OpenIDDiscoveryClaimsSupported   string `mapstructure:"OIDC_DISCOVERY_CLAIMS_SUPPORTED" yaml:"-"`
	OpenIDDiscoveryScopesSupported   string `mapstructure:"OIDC_DISCOVERY_SCOPES_SUPPORTED" yaml:"-"`
	OpenIDDiscoveryUserinfoEndpoint  string `mapstructure:"OIDC_DISCOVERY_USERINFO_ENDPOINT" yaml:"-"`
	SendOAuth2DebugMessagesToClients bool   `mapstructure:"OAUTH2_SHARE_ERROR_DEBUG" yaml:"-"`
	ForceHTTP                        bool   `yaml:"-"`
>>>>>>> dd060731

	BuildVersion string                  `yaml:"-"`
	BuildHash    string                  `yaml:"-"`
	BuildTime    string                  `yaml:"-"`
	logger       *logrus.Logger          `yaml:"-"`
	metrics      *metrics.MetricsManager `yaml:"-"`
	cluster      *url.URL                `yaml:"-"`
	oauth2Client *http.Client            `yaml:"-"`
	context      *Context                `yaml:"-"`
	systemSecret []byte                  `yaml:"-"`
}

func (c *Config) GetClusterURLWithoutTailingSlash() string {
	return strings.TrimRight(c.ClusterURL, "/")
}

func (c *Config) GetScopeStrategy() fosite.ScopeStrategy {
	if c.ScopeStrategy == "DEPRECATED_HIERARCHICAL_SCOPE_STRATEGY" {
		c.GetLogger().Warn("Using deprecated hierarchical scope strategy, consider upgrading to wildcards.")
		return fosite.HierarchicScopeStrategy
	}

	return fosite.WildcardScopeStrategy
}

func matchesRange(r *http.Request, ranges []string) error {
	ip, _, err := net.SplitHostPort(r.RemoteAddr)
	if err != nil {
		return errors.WithStack(err)
	}

	for _, rn := range ranges {
		_, cidr, err := net.ParseCIDR(rn)
		if err != nil {
			return errors.WithStack(err)
		}
		addr := net.ParseIP(ip)
		if cidr.Contains(addr) {
			return nil
		}
	}
	return errors.Errorf("Remote address %s does not match cidr ranges %v", ip, ranges)
}

func newLogger(c *Config) *logrus.Logger {
	var (
		err    error
		logger = logrus.New()
	)

	if c.LogFormat == "json" {
		logger.Formatter = new(logrus.JSONFormatter)
	}

	logger.Level, err = logrus.ParseLevel(c.LogLevel)
	if err != nil {
		logger.Errorf("Couldn't parse log level: %s", c.LogLevel)
		logger.Level = logrus.InfoLevel
	}

	return logger
}

func (c *Config) GetLogger() *logrus.Logger {
	if c.logger == nil {
		c.logger = newLogger(c)
	}

	return c.logger
}

func (c *Config) GetMetrics() *metrics.MetricsManager {
	if c.metrics == nil {
		c.metrics = metrics.NewMetricsManager(c.Issuer, c.DatabaseURL, c.GetLogger(), c.BuildVersion, c.BuildHash, c.BuildTime)
	}

	return c.metrics
}

func (c *Config) DoesRequestSatisfyTermination(r *http.Request) error {
	if c.AllowTLSTermination == "" {
		return errors.New("TLS termination is not enabled")
	}

	if r.URL.Path == health.HealthStatusPath {
		return nil
	}

	ranges := strings.Split(c.AllowTLSTermination, ",")
	if err := matchesRange(r, ranges); err != nil {
		return err
	}

	proto := r.Header.Get("X-Forwarded-Proto")
	if proto == "" {
		return errors.New("X-Forwarded-Proto header is missing")
	} else if proto != "https" {
		return errors.Errorf("Expected X-Forwarded-Proto header to be https, got %s", proto)
	}

	return nil
}

func (c *Config) GetChallengeTokenLifespan() time.Duration {
	d, err := time.ParseDuration(c.ChallengeTokenLifespan)
	if err != nil {
		c.GetLogger().Warnf("Could not parse challenge token lifespan value (%s). Defaulting to 10m", c.AccessTokenLifespan)
		return time.Minute * 10
	}
	return d
}

func (c *Config) GetAccessTokenLifespan() time.Duration {
	d, err := time.ParseDuration(c.AccessTokenLifespan)
	if err != nil {
		c.GetLogger().Warnf("Could not parse access token lifespan value (%s). Defaulting to 1h", c.AccessTokenLifespan)
		return time.Hour
	}
	return d
}

func (c *Config) GetAuthCodeLifespan() time.Duration {
	d, err := time.ParseDuration(c.AuthCodeLifespan)
	if err != nil {
		c.GetLogger().Warnf("Could not parse auth code lifespan value (%s). Defaulting to 10m", c.AuthCodeLifespan)
		return time.Minute * 10
	}
	return d
}

func (c *Config) GetIDTokenLifespan() time.Duration {
	d, err := time.ParseDuration(c.IDTokenLifespan)
	if err != nil {
		c.GetLogger().Warnf("Could not parse id token lifespan value (%s). Defaulting to 1h", c.IDTokenLifespan)
		return time.Hour
	}
	return d
}

func (c *Config) Context() *Context {
	if c.context != nil {
		return c.context
	}

	var connection interface{} = &MemoryConnection{}
	if c.DatabaseURL == "" {
		c.GetLogger().Fatalf(`DATABASE_URL is not set, use "export DATABASE_URL=memory" for an in memory storage or the documented database adapters.`)
	} else if c.DatabasePlugin != "" {
		c.GetLogger().Infof("Database plugin set to %s", c.DatabasePlugin)
		pc := &PluginConnection{Config: c, Logger: c.GetLogger()}
		if err := pc.Connect(); err != nil {
			c.GetLogger().Fatalf("Could not connect via database plugin: %s", err)
		}
		connection = pc
	} else if c.DatabaseURL != "memory" {
		u, err := url.Parse(c.DatabaseURL)
		if err != nil {
			c.GetLogger().Fatalf("Could not parse DATABASE_URL: %s", err)
		}

		switch u.Scheme {
		case "postgres":
			fallthrough
		case "mysql":
			connection = &SQLConnection{
				URL: u,
				L:   c.GetLogger(),
			}
			break
		default:
			c.GetLogger().Fatalf(`Unknown DSN "%s" in DATABASE_URL: %s`, u.Scheme, c.DatabaseURL)
		}
	}

	var groupManager group.Manager
	var manager ladon.Manager
	switch con := connection.(type) {
	case *MemoryConnection:
		c.GetLogger().Printf("DATABASE_URL set to memory, connecting to ephermal in-memory database.")
		manager = lmem.NewMemoryManager()
		groupManager = group.NewMemoryManager()
		break
	case *SQLConnection:
		manager = lsql.NewSQLManager(con.GetDatabase(), nil)
		groupManager = &group.SQLManager{
			DB: con.GetDatabase(),
		}
		break
	case *PluginConnection:
		var err error
		manager, err = con.NewPolicyManager()
		if err != nil {
			c.GetLogger().Fatalf("Could not load policy manager plugin %s", err)
		}

		groupManager, err = con.NewGroupManager()
		if err != nil {
			c.GetLogger().Fatalf("Could not load group manager plugin %s", err)
		}
		break
	default:
		panic("Unknown connection type.")
	}

	c.context = &Context{
		Connection: connection,
		Hasher: &fosite.BCrypt{
			WorkFactor: c.BCryptWorkFactor,
		},
		LadonManager: manager,
		FositeStrategy: &foauth2.HMACSHAStrategy{
			Enigma: &hmac.HMACStrategy{
				GlobalSecret: c.GetSystemSecret(),
			},
			AccessTokenLifespan:   c.GetAccessTokenLifespan(),
			AuthorizeCodeLifespan: c.GetAuthCodeLifespan(),
		},
		GroupManager: groupManager,
	}

	return c.context
}

func (c *Config) Resolve(join ...string) *url.URL {
	if c.cluster == nil {
		cluster, err := url.Parse(c.ClusterURL)
		c.cluster = cluster
		pkg.Must(err, "Could not parse cluster url: %s", err)
	}

	if len(join) == 0 {
		return c.cluster
	}

	return pkg.JoinURL(c.cluster, join...)
}

type transporter struct {
	*http.Transport
	FakeTLSTermination bool
}

func (t *transporter) RoundTrip(req *http.Request) (*http.Response, error) {
	if t.FakeTLSTermination {
		req.Header.Set("X-Forwarded-Proto", "https")
	}

	return t.Transport.RoundTrip(req)
}

func (c *Config) OAuth2Client(cmd *cobra.Command) *http.Client {
	if c.oauth2Client != nil {
		return c.oauth2Client
	}

	oauthConfig := clientcredentials.Config{
		ClientID:     c.ClientID,
		ClientSecret: c.ClientSecret,
		TokenURL:     pkg.JoinURLStrings(c.ClusterURL, "/oauth2/token"),
		Scopes:       []string{"hydra", "hydra.*"},
	}

	fakeTlsTermination, _ := cmd.Flags().GetBool("fake-tls-termination")
	ctx := context.WithValue(context.Background(), oauth2.HTTPClient, &http.Client{
		Transport: &transporter{
			FakeTLSTermination: fakeTlsTermination,
			Transport:          &http.Transport{},
		},
	})

	if ok, _ := cmd.Flags().GetBool("skip-tls-verify"); ok {
		// fmt.Println("Warning: Skipping TLS Certificate Verification.")
		ctx = context.WithValue(context.Background(), oauth2.HTTPClient, &http.Client{
			Transport: &transporter{
				FakeTLSTermination: fakeTlsTermination,
				Transport: &http.Transport{
					TLSClientConfig: &tls.Config{InsecureSkipVerify: true},
				},
			},
		})
	}

	c.oauth2Client = oauthConfig.Client(ctx)
	if _, err := c.oauth2Client.Get(c.ClusterURL); err != nil {
		fmt.Printf("Could not authenticate, because: %s\n", err)
		fmt.Println("This can have multiple reasons, like a wrong cluster or wrong credentials. To resolve this, run `hydra connect`.")
		fmt.Println("You can disable TLS verification using the `--skip-tls-verify` flag.")
		os.Exit(1)
	}

	return c.oauth2Client
}

func (c *Config) GetCookieSecret() []byte {
	if c.CookieSecret != "" {
		return []byte(c.CookieSecret)
	}
	return c.GetSystemSecret()
}

func (c *Config) GetSystemSecret() []byte {
	if len(c.systemSecret) > 0 {
		return c.systemSecret
	}

	var secret = []byte(c.SystemSecret)
	if len(secret) >= 16 {
		hash := sha256.Sum256(secret)
		secret = hash[:]
		c.systemSecret = secret
		return secret
	}

	c.GetLogger().Warnf("Expected system secret to be at least %d characters long, got %d characters.", 32, len(c.SystemSecret))
	c.GetLogger().Infoln("Generating a random system secret...")
	var err error
	secret, err = pkg.GenerateSecret(32)
	pkg.Must(err, "Could not generate global secret: %s", err)
	c.GetLogger().Infof("Generated system secret: %s", secret)
	hash := sha256.Sum256(secret)
	secret = hash[:]
	c.systemSecret = secret
	c.GetLogger().Warnln("WARNING: DO NOT generate system secrets in production. The secret will be leaked to the logs.")
	return secret
}

func (c *Config) GetAddress() string {
	return fmt.Sprintf("%s:%d", c.BindHost, c.BindPort)
}

func (c *Config) Persist() error {
	out, err := yaml.Marshal(c)
	if err != nil {
		return errors.WithStack(err)
	}

	c.GetLogger().Infof("Persisting config in file %s", viper.ConfigFileUsed())
	if err := ioutil.WriteFile(viper.ConfigFileUsed(), out, 0700); err != nil {
		return errors.Errorf(`Could not write to "%s" because: %s`, viper.ConfigFileUsed(), err)
	}

	return nil
}<|MERGE_RESOLUTION|>--- conflicted
+++ resolved
@@ -53,31 +53,6 @@
 	ClientSecret string `mapstructure:"CLIENT_SECRET" yaml:"client_secret,omitempty"`
 
 	// These are used by the host command
-<<<<<<< HEAD
-	BindPort                        int    `mapstructure:"PORT" yaml:"-"`
-	BindHost                        string `mapstructure:"HOST" yaml:"-"`
-	Issuer                          string `mapstructure:"ISSUER" yaml:"-"`
-	SystemSecret                    string `mapstructure:"SYSTEM_SECRET" yaml:"-"`
-	DatabaseURL                     string `mapstructure:"DATABASE_URL" yaml:"-"`
-	DatabasePlugin                  string `mapstructure:"DATABASE_PLUGIN" yaml:"-"`
-	ConsentURL                      string `mapstructure:"CONSENT_URL" yaml:"-"`
-	AllowTLSTermination             string `mapstructure:"HTTPS_ALLOW_TERMINATION_FROM" yaml:"-"`
-	BCryptWorkFactor                int    `mapstructure:"BCRYPT_COST" yaml:"-"`
-	AccessTokenLifespan             string `mapstructure:"ACCESS_TOKEN_LIFESPAN" yaml:"-"`
-	ScopeStrategy                   string `mapstructure:"SCOPE_STRATEGY" yaml:"-"`
-	AuthCodeLifespan                string `mapstructure:"AUTH_CODE_LIFESPAN" yaml:"-"`
-	IDTokenLifespan                 string `mapstructure:"ID_TOKEN_LIFESPAN" yaml:"-"`
-	ChallengeTokenLifespan          string `mapstructure:"CHALLENGE_TOKEN_LIFESPAN" yaml:"-"`
-	CookieSecret                    string `mapstructure:"COOKIE_SECRET" yaml:"-"`
-	LogLevel                        string `mapstructure:"LOG_LEVEL" yaml:"-"`
-	LogFormat                       string `mapstructure:"LOG_FORMAT" yaml:"-"`
-	AccessControlResourcePrefix     string `mapstructure:"RESOURCE_NAME_PREFIX" yaml:"-"`
-	OpenIDDiscoveryClaimsSupported  string `mapstructure:"OIDC_DISCOVERY_CLAIMS_SUPPORTED" yaml:"-"`
-	OpenIDDiscoveryScopesSupported  string `mapstructure:"OIDC_DISCOVERY_SCOPES_SUPPORTED" yaml:"-"`
-	OpenIDDiscoveryUserinfoEndpoint string `mapstructure:"OIDC_DISCOVERY_USERINFO_ENDPOINT" yaml:"-"`
-	ForceHTTP                       bool   `yaml:"-"`
-	JWTParseTimeWindow 	   uint   `mapstructure:"JWT_PARSE_TIME_WINDOW" yaml:"-"`
-=======
 	BindPort                         int    `mapstructure:"PORT" yaml:"-"`
 	BindHost                         string `mapstructure:"HOST" yaml:"-"`
 	Issuer                           string `mapstructure:"ISSUER" yaml:"-"`
@@ -101,7 +76,7 @@
 	OpenIDDiscoveryUserinfoEndpoint  string `mapstructure:"OIDC_DISCOVERY_USERINFO_ENDPOINT" yaml:"-"`
 	SendOAuth2DebugMessagesToClients bool   `mapstructure:"OAUTH2_SHARE_ERROR_DEBUG" yaml:"-"`
 	ForceHTTP                        bool   `yaml:"-"`
->>>>>>> dd060731
+	JWTParseTimeWindow               uint   `mapstructure:"JWT_PARSE_TIME_WINDOW" yaml:"-"`
 
 	BuildVersion string                  `yaml:"-"`
 	BuildHash    string                  `yaml:"-"`
